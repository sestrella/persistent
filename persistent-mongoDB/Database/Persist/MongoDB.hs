--- conflicted
+++ resolved
@@ -244,17 +244,12 @@
                 -> (ConnectionPool -> m b) -> m b
 withMongoDBConn dbname hostname port mauth connectionIdleTime = withMongoDBPool dbname hostname port mauth 1 1 connectionIdleTime
 
-<<<<<<< HEAD
 createPipe :: HostName -> PortID -> IO DB.Pipe
 createPipe hostname port = DB.connect (DB.Host hostname port)
-=======
-mkPipe :: DB.Host -> IO DB.Pipe
-mkPipe = DB.runIOE . DB.connect
->>>>>>> 32d31cf9
 
 createReplicatSet :: (DB.ReplicaSetName, [DB.Host]) -> Database -> Maybe MongoAuth -> IO Connection
 createReplicatSet rsSeed dbname mAuth = do
-    pipe <- DB.runIOE $ DB.openReplicaSet rsSeed >>= DB.primary
+    pipe <- DB.openReplicaSet rsSeed >>= DB.primary
     testAccess pipe dbname mAuth
     return $ Connection pipe dbname
 
@@ -281,7 +276,7 @@
 
 createConnection :: Database -> HostName -> PortID -> Maybe MongoAuth -> IO Connection
 createConnection dbname hostname port mAuth = do
-    pipe <- mkPipe $ DB.Host hostname port
+    pipe <- createPipe hostname port
     testAccess pipe dbname mAuth
     return $ Connection pipe dbname
 
@@ -326,7 +321,7 @@
                   -> m PipePool
 createMongoDBPipePool hostname port connectionPoolSize stripeSize connectionIdleTime =
   Trans.liftIO $ Pool.createPool
-                          (mkPipe $ DB.Host hostname port)
+                          (createPipe hostname port)
                           DB.close
                           connectionPoolSize
                           connectionIdleTime
