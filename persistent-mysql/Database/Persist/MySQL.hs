--- conflicted
+++ resolved
@@ -1196,14 +1196,10 @@
     (fieldsToMaybeCopy, updateFieldNames) = partitionEithers $ map mfieldDef fieldValues
     fieldDbToText = T.pack . escapeDBName . fieldDB
     entityDef' = entityDef records
-<<<<<<< HEAD
-    entityFieldNames = map (T.pack . escapeDBName . fieldDB) (entityFields entityDef')
     firstField = case entityFieldNames of
         [] -> error "The entity you're trying to insert does not have any fields."
         (field:_) -> field
-=======
     entityFieldNames = map fieldDbToText (entityFields entityDef')
->>>>>>> 9e52c1f8
     tableName = T.pack . escapeDBName . entityDB $ entityDef'
     copyUnlessValues = map snd fieldsToMaybeCopy
     recordValues = concatMap (map toPersistValue . toPersistFields) records
@@ -1222,7 +1218,7 @@
     fieldSets = map (\n -> T.concat [n, "=VALUES(", n, ")"]) updateFieldNames
     upds = map mkUpdateText updates
     updsValues = map (\(Update _ val _) -> toPersistValue val) updates
-    updateText = case fieldSets <> upds of
+    updateText = case fieldSets <> upds <> condFieldSets of
         [] -> T.concat [firstField, "=", firstField]
         xs -> commaSeparated xs
     q = T.concat
@@ -1234,11 +1230,7 @@
         , " VALUES "
         , recordPlaceholders
         , " ON DUPLICATE KEY UPDATE "
-<<<<<<< HEAD
         , updateText
-=======
-        , commaSeparated (fieldSets <> upds <> condFieldSets)
->>>>>>> 9e52c1f8
         ]
 
 -- | Vendored from @persistent@.
