--- conflicted
+++ resolved
@@ -1,9 +1,5 @@
 name:            persistent
-<<<<<<< HEAD
 version:         2.0.0
-=======
-version:         1.3.0.6
->>>>>>> 97ba75d4
 license:         MIT
 license-file:    LICENSE
 author:          Michael Snoyman <michael@snoyman.com>
@@ -35,10 +31,7 @@
                    , resourcet                >= 0.4.10
                    , monad-control            >= 0.3
                    , lifted-base              >= 0.1
-<<<<<<< HEAD
                    , resource-pool
-=======
->>>>>>> 97ba75d4
                    , path-pieces              >= 0.1
                    , aeson                    >= 0.5
                    , monad-logger             >= 0.3
