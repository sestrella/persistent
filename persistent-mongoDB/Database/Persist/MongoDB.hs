--- conflicted
+++ resolved
@@ -427,21 +427,12 @@
         isNull (PersistList l) = null l
         isNull _ = False
 
-<<<<<<< HEAD
-        -- make sure to removed nulls from embedded entities also
-        embeddedVal :: Maybe EntityDef -> PersistValue -> DB.Value
-        embeddedVal (Just emDef) (PersistMap m) = DB.Doc $
-          zipFilter (entityFields emDef) $ map snd m
-        embeddedVal je@(Just _) (PersistList l) = DB.Array $ map (embeddedVal je) l
-        embeddedVal _ _ = DB.val pv
-=======
     -- make sure to removed nulls from embedded entities also
-    embeddedVal :: Maybe (EntityDef a) -> PersistValue -> DB.Value
+    embeddedVal :: Maybe EntityDef -> PersistValue -> DB.Value
     embeddedVal (Just emDef) (PersistMap m) = DB.Doc $
       zipFilter (entityFields emDef) $ map snd m
     embeddedVal je@(Just _) (PersistList l) = DB.Array $ map (embeddedVal je) l
     embeddedVal _ pv = DB.val pv
->>>>>>> 8e429eba
 
 collectionName :: (PersistEntity record) => record -> Text
 collectionName = unDBName . entityDB . entityDef . Just
