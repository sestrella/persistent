{-# OPTIONS_GHC -fno-warn-unused-binds -fno-warn-orphans #-}
{-# LANGUAGE CPP #-}
{-# LANGUAGE EmptyDataDecls #-}
{-# LANGUAGE FlexibleContexts #-}
{-# LANGUAGE FlexibleInstances #-}
{-# LANGUAGE GADTs #-}
{-# LANGUAGE GeneralizedNewtypeDeriving #-}
{-# LANGUAGE UndecidableInstances #-} -- FIXME
{-# LANGUAGE MultiParamTypeClasses #-}
{-# LANGUAGE NoMonomorphismRestriction #-}
{-# LANGUAGE OverloadedStrings #-}
{-# LANGUAGE ScopedTypeVariables #-}
{-# LANGUAGE StandaloneDeriving #-}
{-# LANGUAGE QuasiQuotes #-}
{-# LANGUAGE TemplateHaskell #-}
{-# LANGUAGE TypeFamilies #-}
module PersistentTest where

import Control.Monad.IO.Class
import Control.Monad.Trans.Resource (runResourceT)
import Data.Aeson
import Data.Conduit
import qualified Data.Conduit.List as CL
import Data.Function (on)
import Data.Functor.Identity
import Data.Functor.Constant
import Data.Maybe (fromJust)
import qualified Data.HashMap.Lazy as M
<<<<<<< HEAD
=======
import qualified Data.Map as Map
>>>>>>> b26bbf43
import Test.HUnit hiding (Test)
import Test.Hspec.Expectations ()
import Test.Hspec.QuickCheck(prop)
import UnliftIO (MonadUnliftIO, catch)
import Web.PathPieces (PathPiece (..))

import Database.Persist

#ifdef WITH_NOSQL
#  ifdef WITH_MONGODB
import qualified Database.MongoDB as MongoDB
import Database.Persist.MongoDB (toInsertDoc, docToEntityThrow, collectionName, recordToDocument)
#  endif

#else

import Database.Persist.TH (mkDeleteCascade, mkSave)
import qualified Data.Text as T

#  ifdef WITH_POSTGRESQL
import Data.List (sort)
#  endif
#  if WITH_MYSQL
import Database.Persist.MySQL()
#  endif

#endif

import Init
import PersistTestPetType
import PersistTestPetCollarType

#ifdef WITH_NOSQL
mkPersist persistSettings [persistUpperCase|
#else
share [mkPersist persistSettings,  mkMigrate "testMigrate", mkDeleteCascade persistSettings, mkSave "_ignoredSave"] [persistUpperCase|
#endif

-- Dedented comment
  -- Header-level comment
    -- Indented comment
  Person json
    name Text
    age Int "some ignored -- \" attribute"
    color Text Maybe -- this is a comment sql=foobarbaz
    PersonNameKey name -- this is a comment sql=foobarbaz
    deriving Show Eq
  Person1
-- Dedented comment
  -- Header-level comment
    -- Indented comment
    name Text
    age Int
    deriving Show Eq
  PersonMaybeAge
    name Text
    age Int Maybe
  PersonMay json
    name Text Maybe
    color Text Maybe
    deriving Show Eq
  Pet
    ownerId PersonId
    name Text
    -- deriving Show Eq
-- Dedented comment
  -- Header-level comment
    -- Indented comment
    type PetType
  MaybeOwnedPet
    ownerId PersonId Maybe
    name Text
    type PetType
-- Dedented comment
  -- Header-level comment
    -- Indented comment
  NeedsPet
    petKey PetId
  OutdoorPet
    ownerId PersonId
    collar PetCollar
    type PetType

  -- From the scaffold
  UserPT
    ident Text
    password Text Maybe
    UniqueUserPT ident
  EmailPT
    email Text
    user UserPTId Maybe
    verkey Text Maybe
    UniqueEmailPT email

  Upsert
    email Text
    attr Text
    extra Text
    age Int
    UniqueUpsert email
    deriving Eq Show

  UpsertBy
    email Text
    city Text
    attr Text
    UniqueUpsertBy email
    UniqueUpsertByCity city
    deriving Eq Show

  Strict
    !yes Int
    ~no Int
    def Int
|]

deriving instance Show (BackendKey backend) => Show (PetGeneric backend)
deriving instance Eq (BackendKey backend) => Eq (PetGeneric backend)

share [mkPersist persistSettings { mpsPrefixFields = False, mpsGeneric = False }
#ifdef WITH_NOSQL
      ] [persistUpperCase|
#else
      , mkMigrate "noPrefixMigrate"
      ] [persistLowerCase|
#endif
NoPrefix1
    someFieldName Int
    deriving Show Eq
NoPrefix2
    someOtherFieldName Int
    unprefixedRef NoPrefix1Id
    deriving Show Eq
+NoPrefixSum
    unprefixedLeft Int
    unprefixedRight String
    deriving Show Eq
|]

cleanDB :: (MonadIO m, PersistQuery backend, PersistEntityBackend EmailPT ~ backend) => ReaderT backend m ()
cleanDB = do
  deleteWhere ([] :: [Filter Person])
  deleteWhere ([] :: [Filter Person1])
  deleteWhere ([] :: [Filter Pet])
  deleteWhere ([] :: [Filter MaybeOwnedPet])
  deleteWhere ([] :: [Filter NeedsPet])
  deleteWhere ([] :: [Filter OutdoorPet])
  deleteWhere ([] :: [Filter UserPT])
  deleteWhere ([] :: [Filter EmailPT])

#ifdef WITH_NOSQL
db :: Action IO () -> Assertion
db = db' cleanDB
#endif

catchPersistException :: MonadUnliftIO m => m a -> b -> m b
catchPersistException action errValue = do
    Left res <-
      (Right `fmap` action) `catch`
      (\(_::PersistException) -> return $ Left errValue)
    return  res


specs :: Spec
specs = describe "persistent" $ do
  it "fieldLens" $ do
      let michael = Entity undefined $ Person "Michael" 28 Nothing :: Entity Person
          michaelP1 = Person "Michael" 29 Nothing :: Person
      view michael (fieldLens PersonAge) @?= 28
      entityVal (set (fieldLens PersonAge) 29 michael) @?= michaelP1

  it "FilterOr []" $ db $ do
      let p = Person "z" 1 Nothing
      _ <- insert p
#ifdef WITH_MONGODB
      ps <- catchPersistException (selectList [FilterOr []] [Desc PersonAge]) []
#else
      ps <- selectList [FilterOr []] [Desc PersonAge]
#endif
      assertEmpty ps

  it "||. []" $ db $ do
      let p = Person "z" 1 Nothing
      _ <- insert p
#ifdef WITH_MONGODB
      c <- catchPersistException (count $ [PersonName ==. "a"] ||. []) 1
#else
      c <- count $ [PersonName ==. "a"] ||. []
#endif
      c @== (1::Int)

  it "FilterAnd []" $ db $ do
      let p = Person "z" 1 Nothing
      _ <- insert p
      ps <- selectList [FilterAnd []] [Desc PersonAge]
      assertNotEmpty ps

  it "order of opts is irrelevant" $ db $ do
      let eq (a, b, _) (c, d) = (a, b) @== (c, d)
          limitOffsetOrder' :: [SelectOpt Person] -> (Int, Int, [SelectOpt Person])
          limitOffsetOrder' = limitOffsetOrder
      limitOffsetOrder' [Desc PersonAge] `eq` (0, 0)
      limitOffsetOrder' [LimitTo 2, Desc PersonAge] `eq` (2, 0)
      limitOffsetOrder' [Desc PersonAge, LimitTo 2] `eq` (2, 0)
      limitOffsetOrder' [LimitTo 2, Desc PersonAge, OffsetBy 3] `eq` (2, 3)

      insertMany_ [ Person "z" 1 Nothing
                  , Person "y" 2 Nothing
                  , Person "x" 1 Nothing
                  , Person "w" 2 Nothing
                  , Person "v" 1 Nothing
                  , Person "u" 2 Nothing
                  ]

      a <- map (personName . entityVal) <$> selectList [] [Desc PersonAge, Asc PersonName, OffsetBy 2, LimitTo 3]
      a @== ["y", "v", "x"]

      b <- map (personName . entityVal) <$> selectList [] [OffsetBy 2, Desc PersonAge, LimitTo 3, Asc PersonName]
      b @== a

      c <- map (personName . entityVal) <$> selectList [] [OffsetBy 2, Desc PersonAge, LimitTo 3, Asc PersonName, LimitTo 1, OffsetBy 1]
      c @== a


  it "passes the general tests" $ db $ do
      let mic26 = Person "Michael" 26 Nothing
      micK <- insert mic26
      results <- selectList [PersonName ==. "Michael"] []
      results @== [Entity micK mic26]

      results' <- selectList [PersonAge <. 28] []
      results' @== [Entity micK mic26]

      p28 <- updateGet micK [PersonAge =. 28]
      personAge p28 @== 28

#ifdef WITH_NOSQL
      updateWhere [PersonName ==. "Michael"] [PersonAge =. 29]
#else
      uc <- updateWhereCount [PersonName ==. "Michael"] [PersonAge =. 29]
      uc @== 1
#endif
      Just mic29 <- get micK
      personAge mic29 @== 29

      let eli = Person "Eliezer" 2 $ Just "blue"
      _ <- insert eli
      pasc <- selectList [] [Asc PersonAge]
      map entityVal pasc @== [eli, mic29]

      let abe30 = Person "Abe" 30 $ Just "black"
      _ <- insert abe30
      -- pdesc <- selectList [PersonAge <. 30] [Desc PersonName]
      map entityVal pasc @== [eli, mic29]

      abes <- selectList [PersonName ==. "Abe"] []
      map entityVal abes @== [abe30]

      Just (Entity _ p3) <- getBy $ PersonNameKey "Michael"
      p3 @== mic29

      ps <- selectList [PersonColor ==. Just "blue"] []
      map entityVal ps @== [eli]

      ps2 <- selectList [PersonColor ==. Nothing] []
      map entityVal ps2 @== [mic29]

      delete micK
      Nothing <- get micK
      return ()
#ifdef WITH_ZOOKEEPER
      -- zookeeper backend does not support idfield
      -- zookeeper's key is node-name.
      -- When uniq-key exists, zookeeper's key becomes encoded uniq-key.
#else
  it "persistIdField" $ db $ do
      let p = Person "foo" 100 (Just "blue")
          q = Person "bar" 101 Nothing
      pk <- insert p
      qk <- insert q

      mp <- selectFirst [persistIdField ==. pk] []
      fmap entityVal mp @== Just p

      mq <- selectFirst [persistIdField ==. qk] []
      fmap entityVal mq @== Just q
#endif

  it "!=." $ db $ do
      deleteWhere ([] :: [Filter Person])
      let mic = Person "Michael" 25 Nothing
      _ <- insert mic
      let eli = Person "Eliezer" 25 (Just "Red")
      _ <- insert eli

      pne <- selectList [PersonName !=. "Michael"] []
      map entityVal pne @== [eli]

      ps <- selectList [PersonColor !=. Nothing] []
      map entityVal ps @== [eli]

      pnm <- selectList [PersonName !=. "Eliezer"] []
      map entityVal pnm @== [mic]


  it "Double Maybe" $ db $ do
      deleteWhere ([] :: [Filter PersonMay])
      let mic = PersonMay (Just "Michael") Nothing
      _ <- insert mic
      let eli = PersonMay (Just "Eliezer") (Just "Red")
      _ <- insert eli
      pe <- selectList [PersonMayName ==. Nothing, PersonMayColor ==. Nothing] []
      map entityVal pe @== []
      pne <- selectList [PersonMayName !=. Nothing, PersonMayColor !=. Nothing] []
      map entityVal pne @== [eli]

  it "and/or" $ db $ do
      deleteWhere ([] :: [Filter Person1])
      insertMany_ [ Person1 "Michael" 25
                  , Person1 "Miriam" 25
                  , Person1 "Michael" 30
                  , Person1 "Michael" 35
                  ]

      c10 <- count $ [Person1Name ==. "Michael"] ||. [Person1Name ==. "Miriam", Person1Age ==. 25]
      c10 @== 4
      c12 <- count [FilterOr [FilterAnd [Person1Name ==. "Michael"], FilterAnd [Person1Name ==. "Miriam"]]]
      c12 @== 4
      c14 <- count [FilterOr [FilterAnd [Person1Name ==. "Michael"], FilterAnd [Person1Name ==. "Miriam"],
                              FilterAnd [Person1Age >. 29, Person1Age <=. 30]]]
      c14 @== 4

      c20 <- count $ [Person1Name ==. "Miriam"] ||. [Person1Age >. 29, Person1Age <=. 30]
      c20 @== 2
      c22 <- count $ [Person1Age <=. 30] ++ [Person1Age >. 29]
      c22 @== 1
      c24 <- count $ [FilterAnd [Person1Age <=. 30, Person1Age >. 29]]
      c24 @== 1
      c26 <- count $ [Person1Age <=. 30] ++ [Person1Age >. 29]
      c26 @== 1

      c34 <- count $ [Person1Name ==. "Michael"] ||. [Person1Name ==. "Mirieam"] ++ [Person1Age <.35]
      c34 @== 3
      c30 <- count $ ([Person1Name ==. "Michael"] ||. [Person1Name ==. "Miriam"]) ++ [Person1Age <.35]
      c30 @== 3
      c36 <- count $ [Person1Name ==. "Michael"] ||. ([Person1Name ==. "Miriam"] ++ [Person1Age <.35])
      c36 @== 4

      c40 <- count $ ([Person1Name ==. "Michael"] ||. [Person1Name ==. "Miriam"] ||. [Person1Age <.35])
      c40 @== 4


  it "deleteWhere" $ db $ do
      key2 <- insert $ Person "Michael2" 90 Nothing
      _    <- insert $ Person "Michael3" 90 Nothing
      let p91 = Person "Michael4" 91 Nothing
      key91 <- insert p91

      ps90 <- selectList [PersonAge ==. 90] []
      assertNotEmpty ps90
      deleteWhere [PersonAge ==. 90]
      ps90' <- selectList [PersonAge ==. 90] []
      assertEmpty ps90'
      Nothing <- get key2

      Just p2_91 <- get key91
      p91 @== p2_91


  it "deleteBy" $ db $ do
      _ <- insert $ Person "Michael2" 27 Nothing
      let p3 = Person "Michael3" 27 Nothing
      key3 <- insert p3

      ps2 <- selectList [PersonName ==. "Michael2"] []
      assertNotEmpty ps2

      deleteBy $ PersonNameKey "Michael2"
      ps2' <- selectList [PersonName ==. "Michael2"] []
      assertEmpty ps2'

      Just p32 <- get key3
      p3 @== p32


  it "delete" $ db $ do
      key2 <- insert $ Person "Michael2" 27 Nothing
      let p3 = Person "Michael3" 27 Nothing
      key3 <- insert p3

      pm2 <- selectList [PersonName ==. "Michael2"] []
      assertNotEmpty pm2
      delete key2
      pm2' <- selectList [PersonName ==. "Michael2"] []
      assertEmpty pm2'

      Just p <- get key3
      p3 @== p

#ifdef WITH_ZOOKEEPER
  it "toPathPiece . fromPathPiece" $  do
  --  Below quickcheck causes error of "Cannot convert PersistObjectId to Text."
  --  Currently, ZooKey does not support PersistObjectId.
      let key1 = ZooKey "hogehogekey" :: (BackendKey BackendMonad)
          key2 = fromJust $ fromPathPiece $ toPathPiece key1 :: (BackendKey BackendMonad)
      toPathPiece key1 `shouldBe` toPathPiece key2
#else
  prop "toPathPiece . fromPathPiece" $ \piece ->
      let key1 = piece :: (BackendKey BackendMonad)
          key2 = fromJust $ fromPathPiece $ toPathPiece key1 :: (BackendKey BackendMonad)
      in  toPathPiece key1 == toPathPiece key2
#endif

  it "replace" $ db $ do
      key2 <- insert $ Person "Michael2" 27 Nothing
      let p3 = Person "Michael3" 27 Nothing
      replace key2 p3
      Just p <- get key2
      p @== p3

      -- test replace an empty key
      delete key2
      Nothing <- get key2
      _ <- replace key2 p3
      Nothing <- get key2
      return ()

      let mic = Person "Michael" 25 Nothing
      micK <- insert mic
      Just p1 <- get micK
      p1 @== mic

      replace micK $ Person "Michael" 25 Nothing
      Just p2 <- get micK
      p2 @== mic

      replace micK $ Person "Michael" 26 Nothing
      Just mic26 <- get micK
      mic26 @/= mic
      personAge mic26 @== personAge mic + 1



  it "getBy" $ db $ do
      let p2 = Person "Michael2" 27 Nothing
      key2 <- insert p2
      Just (Entity k p) <- getBy $ PersonNameKey "Michael2"
      p @== p2
      k @== key2
      Nothing <- getBy $ PersonNameKey "Michael9"

      Just (Entity k' p') <- getByValue p2
      k' @== k
      p' @== p
      return ()


  it "updateGet" $ db $ do
      let p25 = Person "Michael" 25 Nothing
      key25 <- insert p25
      pBlue28 <- updateGet key25 [PersonAge =. 28, PersonName =. "Updated"]
      pBlue28 @== Person "Updated" 28 Nothing
      pBlue30 <- updateGet key25 [PersonAge +=. 2]
      pBlue30 @== Person "Updated" 30 Nothing

  describe "putMany" $ do
    it "adds new rows when entity has no unique constraints" $ db $ do
        let mkPerson name = Person1 name 25
        let names = ["putMany bob", "putMany bob", "putMany smith"]
        let records = map mkPerson names
        _ <- putMany records
        entitiesDb <- selectList [Person1Name <-. names] []
        let recordsDb = fmap entityVal entitiesDb
        recordsDb @== records
        deleteWhere [Person1Name <-. names]
    it "adds new rows when no conflicts" $ db $ do
        let mkUpsert e = Upsert e "new" "" 1
        let keys = ["putMany1","putMany2","putMany3"]
        let vals = map mkUpsert keys
        _ <- putMany vals
        Just (Entity _ v1) <- getBy $ UniqueUpsert "putMany1"
        Just (Entity _ v2) <- getBy $ UniqueUpsert "putMany2"
        Just (Entity _ v3) <- getBy $ UniqueUpsert "putMany3"
        [v1,v2,v3] @== vals
        deleteBy $ UniqueUpsert "putMany1"
        deleteBy $ UniqueUpsert "putMany2"
        deleteBy $ UniqueUpsert "putMany3"
    it "handles conflicts by replacing old keys with new records" $ db $ do
        let mkUpsert1 e = Upsert e "new" "" 1
        let mkUpsert2 e = Upsert e "new" "" 2
        let vals = map mkUpsert2 ["putMany4", "putMany5", "putMany6", "putMany7"]
        Entity k1 _ <- insertEntity $ mkUpsert1 "putMany4"
        Entity k2 _ <- insertEntity $ mkUpsert1 "putMany5"
        _ <- putMany $ mkUpsert1 "putMany4" : vals
        Just e1 <- getBy $ UniqueUpsert "putMany4"
        Just e2 <- getBy $ UniqueUpsert "putMany5"
        Just e3@(Entity k3 _) <- getBy $ UniqueUpsert "putMany6"
        Just e4@(Entity k4 _) <- getBy $ UniqueUpsert "putMany7"

        [e1,e2,e3,e4] @== [ Entity k1 (mkUpsert2 "putMany4")
                          , Entity k2 (mkUpsert2 "putMany5")
                          , Entity k3 (mkUpsert2 "putMany6")
                          , Entity k4 (mkUpsert2 "putMany7")
                          ]
        deleteBy $ UniqueUpsert "putMany4"
        deleteBy $ UniqueUpsert "putMany5"
        deleteBy $ UniqueUpsert "putMany6"
        deleteBy $ UniqueUpsert "putMany7"

  describe "repsertMany" $ do
    it "adds new rows when no conflicts" $ db $ do
        ids@[johnId, janeId, aliceId, eveId] <- replicateM 4 $ liftIO (Person1Key `fmap` generateKey)
        let john = Person1 "john" 20
        let jane = Person1 "jane" 18
        let alice = Person1 "alice" 18
        let eve = Person1 "eve" 19

        insertKey johnId john
        insertKey janeId jane

        _ <- repsertMany [ (aliceId, alice), (eveId, eve) ]
        es <- getMany ids

        let rs = [john, jane, alice, eve]
        es @== Map.fromList (zip ids rs)
        mapM_ delete ids

    it "handles conflicts by replacing old keys with new records" $ db $ do
        let john = Person1 "john" 20
        let jane = Person1 "jane" 18
        let alice = Person1 "alice" 18
        let eve = Person1 "eve" 19

        johnId <- insert john
        janeId <- insert jane

        _ <- repsertMany [ (johnId, alice), (janeId, eve) ]
        (Just alice') <- get johnId
        (Just eve') <- get janeId

        [alice',eve'] @== [alice,eve]
        mapM_ delete [johnId, janeId]

  describe "upsert" $ do
    it "adds a new row with no updates" $ db $ do
        Entity _ u <- upsert (Upsert "a" "new" "" 2) [UpsertAttr =. "update"]
        c <- count ([] :: [Filter Upsert])
        c @== 1
        upsertAttr u @== "new"
    it "keeps the existing row" $ db $ do
#ifdef WITH_MONGODB
        initial <- insertEntity (Upsert "foo" "initial" "" 2)
        update' <- upsert (Upsert "foo" "update" "" 3) []
        update' @== initial
#else
        initial <- insertEntity (Upsert "a" "initial" "" 1)
        update' <- upsert (Upsert "a" "update" "" 2) []
        update' @== initial
#endif
    it "updates an existing row - assignment" $ db $ do
#ifdef WITH_MONGODB
        initial <- insertEntity (Upsert "cow" "initial" "extra" 1)
        update' <-
            upsert (Upsert "cow" "wow" "such unused" 2) [UpsertAttr =. "update"]
        ((==@) `on` entityKey) initial update'
        upsertAttr (entityVal update') @== "update"
        upsertExtra (entityVal update') @== "extra"
#else
        initial <- insertEntity (Upsert "a" "initial" "extra" 1)
        update' <-
            upsert (Upsert "a" "wow" "such unused" 2) [UpsertAttr =. "update"]
        ((==@) `on` entityKey) initial update'
        upsertAttr (entityVal update') @== "update"
        upsertExtra (entityVal update') @== "extra"
#endif
    it "updates existing row - addition " $ db $ do
#ifdef WITH_MONGODB
        initial <- insertEntity (Upsert "a1" "initial" "extra" 2)
        update' <-
            upsert (Upsert "a1" "wow" "such unused" 2) [UpsertAge +=. 3]
        ((==@) `on` entityKey) initial update'
        upsertAge (entityVal update') @== 5
        upsertExtra (entityVal update') @== "extra"
#else
        initial <- insertEntity (Upsert "a" "initial" "extra" 2)
        update' <-
            upsert (Upsert "a" "wow" "such unused" 2) [UpsertAge +=. 3]
        ((==@) `on` entityKey) initial update'
        upsertAge (entityVal update') @== 5
        upsertExtra (entityVal update') @== "extra"
#endif

  describe "upsertBy" $ do
    let uniqueEmail = UniqueUpsertBy "a"
        uniqueCity = UniqueUpsertByCity "Boston"
    it "adds a new row with no updates" $ db $ do
        Entity _ u <-
            upsertBy
                uniqueEmail
                (UpsertBy "a" "Boston" "new")
                [UpsertByAttr =. "update"]
        c <- count ([] :: [Filter UpsertBy])
        c @== 1
        upsertByAttr u @== "new"
    it "keeps the existing row" $ db $ do
#ifdef WITH_MONGODB
        initial <- insertEntity (UpsertBy "foo" "Chennai" "initial")
        update' <- upsertBy (UniqueUpsertBy "foo") (UpsertBy "foo" "Chennai" "update") []
        update' @== initial
#else
        initial <- insertEntity (UpsertBy "a" "Boston" "initial")
        update' <- upsertBy uniqueEmail (UpsertBy "a" "Boston" "update") []
        update' @== initial
#endif
    it "updates an existing row" $ db $ do
#ifdef WITH_MONGODB
        initial <- insertEntity (UpsertBy "ko" "Kumbakonam" "initial")
        update' <-
            upsertBy
                (UniqueUpsertBy "ko")
                (UpsertBy "ko" "Bangalore" "such unused")
                [UpsertByAttr =. "update"]
        ((==@) `on` entityKey) initial update'
        upsertByAttr (entityVal update') @== "update"
        upsertByCity (entityVal update') @== "Kumbakonam"
#else
        initial <- insertEntity (UpsertBy "a" "Boston" "initial")
        update' <-
            upsertBy
                uniqueEmail
                (UpsertBy "a" "wow" "such unused")
                [UpsertByAttr =. "update"]
        ((==@) `on` entityKey) initial update'
        upsertByAttr (entityVal update') @== "update"
        upsertByCity (entityVal update') @== "Boston"
#endif
    it "updates by the appropriate constraint" $ db $ do
        initBoston <- insertEntity (UpsertBy "bos" "Boston" "bos init")
        initKrum <- insertEntity (UpsertBy "krum" "Krum" "krum init")
        updBoston <-
            upsertBy
                (UniqueUpsertBy "bos")
                (UpsertBy "bos" "Krum" "unused")
                [UpsertByAttr =. "bos update"]
        updKrum <-
            upsertBy
                (UniqueUpsertByCity "Krum")
                (UpsertBy "bos" "Krum" "unused")
                [UpsertByAttr =. "krum update"]
        ((==@) `on` entityKey) initBoston updBoston
        ((==@) `on` entityKey) initKrum updKrum
        entityVal updBoston @== UpsertBy "bos" "Boston" "bos update"
        entityVal updKrum @== UpsertBy "krum" "Krum" "krum update"

  it "maybe update" $ db $ do
      let noAge = PersonMaybeAge "Michael" Nothing
      keyNoAge <- insert noAge
      noAge2 <- updateGet keyNoAge [PersonMaybeAgeAge +=. Just 2]
      -- the correct answer is very debatable
#ifdef WITH_NOSQL
      personMaybeAgeAge noAge2 @== Just 2
#else
      personMaybeAgeAge noAge2 @== Nothing
#endif



  it "updateWhere" $ db $ do
      let p1 = Person "Michael" 25 Nothing
      let p2 = Person "Michael2" 25 Nothing
      key1 <- insert p1
      key2 <- insert p2
      updateWhere [PersonName ==. "Michael2"]
                  [PersonAge +=. 3, PersonName =. "Updated"]
      Just pBlue28 <- get key2
      pBlue28 @== Person "Updated" 28 Nothing
      Just p <- get key1
      p @== p1


  it "selectList" $ db $ do
      let p25 = Person "Michael" 25 Nothing
      let p26 = Person "Michael2" 26 Nothing
      [key25, key26] <- insertMany [p25, p26]
      ps1 <- selectList [] [Asc PersonAge]
      ps1 @== [(Entity key25 p25), (Entity key26 p26)]
      -- limit
      ps2 <- selectList [] [Asc PersonAge, LimitTo 1]
      ps2 @== [(Entity key25 p25)]
      -- offset
      ps3 <- selectList [] [Asc PersonAge, OffsetBy 1]
      ps3 @== [(Entity key26 p26)]
      -- limit & offset
      ps4 <- selectList [] [Asc PersonAge, LimitTo 1, OffsetBy 1]
      ps4 @== [(Entity key26 p26)]

      ps5 <- selectList [] [Desc PersonAge]
      ps5 @== [(Entity key26 p26), (Entity key25 p25)]
      ps6 <- selectList [PersonAge ==. 26] []
      ps6 @== [(Entity key26 p26)]

  it "selectSource" $ db $ do
      let p1 = Person "selectSource1" 1 Nothing
          p2 = Person "selectSource2" 2 Nothing
          p3 = Person "selectSource3" 3 Nothing
      [k1,k2,k3] <- insertMany [p1, p2, p3]

      ps1 <- runResourceT $ selectSource [] [Desc PersonAge] $$ await
      ps1 @== Just (Entity k3 p3)

      ps2 <- runResourceT $ selectSource [PersonAge <. 3] [Asc PersonAge] $$ CL.consume
      ps2 @== [Entity k1 p1, Entity k2 p2]

      runResourceT $ selectSource [] [Desc PersonAge] $$ do
          e1 <- await
          e1 @== Just (Entity k3 p3)

          e2 <- await
          e2 @== Just (Entity k2 p2)

          e3 <- await
          e3 @== Just (Entity k1 p1)

          e4 <- await
          e4 @== Nothing

  it "selectFirst" $ db $ do
      _ <- insert $ Person "Michael" 26 Nothing
      let pOld = Person "Oldie" 75 Nothing
      kOld <- insert pOld

      x <- selectFirst [] [Desc PersonAge]
      x @== Just (Entity kOld pOld)


  it "selectKeys" $ db $ do
      let p1 = Person "selectKeys1" 1 Nothing
          p2 = Person "selectKeys2" 2 Nothing
          p3 = Person "selectKeys3" 3 Nothing
      [k1,k2,k3] <- insertMany [p1, p2, p3]

      ps1 <- runResourceT $ selectKeys [] [Desc PersonAge] $$ await
      ps1 @== Just k3

      ps2 <- runResourceT $ selectKeys [PersonAge <. 3] [Asc PersonAge] $$ CL.consume
      ps2 @== [k1, k2]

      runResourceT $ selectKeys [] [Desc PersonAge] $$ do
          e1 <- await
          e1 @== Just k3

          e2 <- await
          e2 @== Just k2

          e3 <- await
          e3 @== Just k1

          e4 <- await
          e4 @== Nothing

  it "insertMany_ with no arguments" $ db $ do
    _ <- insertMany_ ([] :: [Person])
    rows <- count ([] :: [Filter Person])
    rows @== 0
    _ <- insertMany ([] :: [Person])
    rows2 <- count ([] :: [Filter Person])
    rows2 @== 0
    _ <- insertEntityMany ([] :: [Entity Person])
    rows3 <- count ([] :: [Filter Person])
    rows3 @== 0

  it "insertEntityMany" $ db $ do
    id1:id2:id3:id4:id5:[] <- liftIO $ replicateM 5 (PersonKey `fmap` generateKey)
    let p1 = Entity id1 $ Person "insertEntityMany1" 1 Nothing
        p2 = Entity id2 $ Person "insertEntityMany2" 2 Nothing
        p3 = Entity id3 $ Person "insertEntityMany3" 3 Nothing
        p4 = Entity id4 $ Person "insertEntityMany4" 3 Nothing
        p5 = Entity id5 $ Person "insertEntityMany5" 3 Nothing
    insertEntityMany [p1,p2,p3,p4,p5]
    rows <- count ([] :: [Filter Person])
    rows @== 5

  it "insertBy" $ db $ do
      Right _ <- insertBy $ Person "name" 1 Nothing
      Left _ <- insertBy $ Person "name" 1 Nothing
      Right _ <- insertBy $ Person "name2" 1 Nothing
      return ()

  it "insertKey" $ db $ do
      k <- liftIO (PersonKey `fmap` generateKey)
      insertKey k $ Person "Key" 26 Nothing
      Just (Entity k2 _) <- selectFirst [PersonName ==. "Key"] []
      k2 @== k

  it "insertEntity" $ db $ do
      Entity k p <- insertEntity $ Person "name" 1 Nothing
      Just p2 <- get k
      p2 @== p

  it "insertRecord" $ db $ do
      let record = Person "name" 1 Nothing
      record' <- insertRecord record
      record' @== record

  it "getEntity" $ db $ do
      Entity k p <- insertEntity $ Person "name" 1 Nothing
      Just (Entity k2 p2) <- getEntity k
      p @== p2
      k @== k2

  it "getJustEntity" $ db $ do
      let p1 = Person "name" 1 Nothing
      k1 <- insert p1
      Entity k2 p2 <- getJustEntity k1
      p1 @== p2
      k1 @== k2

  it "repsert" $ db $ do
      k <- liftIO (PersonKey `fmap` generateKey)
      Nothing <- selectFirst [PersonName ==. "Repsert"] []
      repsert k $ Person "Repsert" 26 Nothing
      Just (Entity k2 _) <- selectFirst [PersonName ==. "Repsert"] []
      k2 @== k
      repsert k $ Person "Repsert" 27 Nothing
      Just (Entity k3 p) <- selectFirst [PersonName ==. "Repsert"] []
      k3 @== k
      27 @== personAge p

  it "retrieves a belongsToJust association" $ db $ do
      let p = Person "pet owner" 30 Nothing
      person <- insert p
      let cat = Pet person "Mittens" Cat
      p2 <- getJust $ petOwnerId cat
      p @== p2
      p3 <- belongsToJust petOwnerId cat
      p @== p3

  it "retrieves a belongsTo association" $ db $ do
      let p = Person "pet owner" 30 Nothing
      person <- insert p
      let cat = MaybeOwnedPet (Just person) "Mittens" Cat
      p2 <- getJust $ fromJust $ maybeOwnedPetOwnerId cat
      p @== p2
      Just p4 <- belongsTo maybeOwnedPetOwnerId cat
      p @== p4

  it "derivePersistField" $ db $ do
      person <- insert $ Person "pet owner" 30 Nothing
      catKey <- insert $ Pet person "Mittens" Cat
      Just cat' <- get catKey
      liftIO $ petType cat' @?= Cat
      dog <- insert $ Pet person "Spike" Dog
      Just dog' <- get dog
      liftIO $ petType dog' @?= Dog

  it "derivePersistFieldJSON" $ db $ do
      let mittensCollar = PetCollar "Mittens\n1-714-668-9672" True
      pkey <- insert $ Person "pet owner" 30 Nothing
      catKey <- insert $ OutdoorPet pkey mittensCollar Cat
      Just (OutdoorPet _ collar' _) <- get catKey
      liftIO $ collar' @?= mittensCollar

#ifdef WITH_ZOOKEEPER
      -- zookeeper backend does not support idfield
      -- zookeeper's key is node-name.
      -- When uniq-key exists, zookeeper's key becomes encoded uniq-key.
#else
  it "idIn" $ db $ do
      let p1 = Person "D" 0 Nothing
          p2 = Person "E" 1 Nothing
          p3 = Person "F" 2 Nothing
      pid1 <- insert p1
      _ <- insert p2
      pid3 <- insert p3
      x <- selectList [PersonId <-. [pid1, pid3]] []
      liftIO $ x @?= [Entity pid1 p1, Entity pid3 p3]
#endif

  it "In" $ db $ do
      let p1 = Person "D" 0 Nothing
          p2 = Person "E" 1 Nothing
          p3 = Person "F" 2 (Just "blue")
      insert_ p1
      insert_ p2
      insert_ p3
      x1 <- fmap entityVal `fmap` selectList [PersonName <-. ["D"]] []
      liftIO $ x1 @?= [p1]
      x2 <- fmap entityVal `fmap` selectList [PersonName /<-. ["D"]] []
      liftIO $ x2 @?= [p2, p3]

      x3 <- fmap entityVal `fmap` selectList [PersonColor <-. [Just "blue"]] []
      liftIO $ x3 @?= [p3]
      x4 <- fmap entityVal `fmap` selectList [PersonColor /<-. [Just "blue"]] []
      liftIO $ x4 @?= [p1, p2]

      x5 <- fmap entityVal `fmap` selectList [PersonColor <-. [Nothing, Just "blue"]] []
      liftIO $ x5 @?= [p1, p2, p3]
      x6 <- fmap entityVal `fmap` selectList [PersonColor /<-. [Nothing]] []
      liftIO $ x6 @?= [p3]

  describe "toJSON" $ do
    it "serializes" $ db $ do
      let p = Person "D" 0 Nothing
      k <- insert p
      liftIO $ toJSON (Entity k p) @?=
        Object (M.fromList [("id", toJSON k), ("color",Null),("name",String "D"),("age",Number 0)])

{- FIXME
    prop "fromJSON . toJSON $ key" $ \(person :: Key Person) ->
      case (fromJSON . toJSON) person of
        Success p -> p == person
        _ -> error "fromJSON"
        -}


#ifdef WITH_NOSQL
#ifdef WITH_MONGODB
  describe "raw MongoDB helpers" $ do
    it "collectionName" $ do
        collectionName (Person "Duder" 0 Nothing) @?= "Person"

    it "toInsertFields, entityFields, & docToEntityThrow" $ db $ do
        let p1 = Person "Duder" 0 Nothing
        let doc = toInsertDoc p1
        MongoDB.ObjId _id <- MongoDB.insert "Person" $ doc
        let idSelector = "_id" MongoDB.=: _id
        Entity _ ent1 <- docToEntityThrow $ idSelector:doc
        liftIO $ p1 @?= ent1

        let p2 = p1 {personColor = Just "blue"}
        let doc2 = idSelector:recordToDocument p2
        MongoDB.save "Person" doc2
        Entity _ ent2 <- docToEntityThrow doc2
        liftIO $ p2 @?= ent2
#endif
#else
  it "rawSql/2+2" $ db $ do
      ret <- rawSql "SELECT 2+2" []
      liftIO $ ret @?= [Single (4::Int)]

  it "sqlQQ/?-?" $ db $ do
      ret <- [sqlQQ| SELECT #{2 :: Int}+#{2 :: Int} |]
      liftIO $ ret @?= [Single (4::Int)]

  it "rawSql/?-?" $ db $ do
      ret <- rawSql "SELECT ?-?" [PersistInt64 5, PersistInt64 3]
      liftIO $ ret @?= [Single (2::Int)]

  it "sqlQQ/?-?" $ db $ do
      ret <- [sqlQQ| SELECT #{5 :: Int}-#{3 :: Int} |]
      liftIO $ ret @?= [Single (2::Int)]

  it "rawSql/NULL" $ db $ do
      ret <- rawSql "SELECT NULL" []
      liftIO $ ret @?= [Nothing :: Maybe (Single Int)]

  it "sqlQQ/NULL" $ db $ do
      ret <- [sqlQQ| SELECT NULL |]
      liftIO $ ret @?= [Nothing :: Maybe (Single Int)]

  it "rawSql/entity" $ db $ do
      let insert' :: (PersistStore backend, PersistEntity val, PersistEntityBackend val ~ BaseBackend backend, MonadIO m)
                  => val -> ReaderT backend m (Key val, val)
          insert' v = insert v >>= \k -> return (k, v)
      (p1k, p1) <- insert' $ Person "Mathias"   23 Nothing
      (p2k, p2) <- insert' $ Person "Norbert"   44 Nothing
      (p3k, _ ) <- insert' $ Person "Cassandra" 19 Nothing
      (_  , _ ) <- insert' $ Person "Thiago"    19 Nothing
      (a1k, a1) <- insert' $ Pet p1k "Rodolfo" Cat
      (a2k, a2) <- insert' $ Pet p1k "Zeno"    Cat
      (a3k, a3) <- insert' $ Pet p2k "Lhama"   Dog
      (_  , _ ) <- insert' $ Pet p3k "Abacate" Cat
      escape <- ((. DBName) . connEscapeName) `fmap` ask
      person <- getTableName (error "rawSql Person" :: Person)
      name   <- getFieldName PersonName
      let query = T.concat [ "SELECT ??, ?? "
                           , "FROM ", person
                           , ", ", escape "Pet"
                           , " WHERE ", person, ".", escape "age", " >= ? "
                           , "AND ", escape "Pet", ".", escape "ownerId", " = "
                                   , person, ".", escape "id"
                           , " ORDER BY ", person, ".", name
                           ]
      ret <- rawSql query [PersistInt64 20]
      liftIO $ ret @?= [ (Entity p1k p1, Entity a1k a1)
                       , (Entity p1k p1, Entity a2k a2)
                       , (Entity p2k p2, Entity a3k a3) ]
      ret2 <- rawSql query [PersistInt64 20]
      liftIO $ ret2 @?= [ (Just (Entity p1k p1), Just (Entity a1k a1))
                        , (Just (Entity p1k p1), Just (Entity a2k a2))
                        , (Just (Entity p2k p2), Just (Entity a3k a3)) ]
      ret3 <- rawSql query [PersistInt64 20]
      liftIO $ ret3 @?= [ Just (Entity p1k p1, Entity a1k a1)
                        , Just (Entity p1k p1, Entity a2k a2)
                        , Just (Entity p2k p2, Entity a3k a3) ]

  it "rawSql/order-proof" $ db $ do
      let p1 = Person "Zacarias" 93 Nothing
      p1k <- insert p1
      escape <- ((. DBName) . connEscapeName) `fmap` ask
      let query = T.concat [ "SELECT ?? "
                           , "FROM ", escape "Person"
                           ]
      ret1 <- rawSql query []
      ret2 <- rawSql query [] :: MonadIO m => SqlPersistT m [Entity (ReverseFieldOrder Person)]
      liftIO $ ret1 @?= [Entity p1k p1]
      liftIO $ ret2 @?= [Entity (RFOKey $ unPersonKey p1k) (RFO p1)]

  it "rawSql/OUTER JOIN" $ db $ do
      let insert' :: (PersistStore backend, PersistEntity val, PersistEntityBackend val ~ BaseBackend backend, MonadIO m)
                  => val -> ReaderT backend m (Key val, val)
          insert' v = insert v >>= \k -> return (k, v)
      (p1k, p1) <- insert' $ Person "Mathias"   23 Nothing
      (p2k, p2) <- insert' $ Person "Norbert"   44 Nothing
      (a1k, a1) <- insert' $ Pet p1k "Rodolfo" Cat
      (a2k, a2) <- insert' $ Pet p1k "Zeno"    Cat
      escape <- ((. DBName) . connEscapeName) `fmap` ask
      let query = T.concat [ "SELECT ??, ?? "
                           , "FROM ", person
                           , "LEFT OUTER JOIN ", pet
                           , " ON ", person, ".", escape "id"
                           , " = ", pet, ".", escape "ownerId"
                           , " ORDER BY ", person, ".", escape "name"]
          person = escape "Person"
          pet    = escape "Pet"
      ret <- rawSql query []
      liftIO $ ret @?= [ (Entity p1k p1, Just (Entity a1k a1))
                       , (Entity p1k p1, Just (Entity a2k a2))
                       , (Entity p2k p2, Nothing) ]

  it "sqlQQ/entity" $ db $ do
      let insert'
            :: PersistStore backend
            => PersistEntity val
            => PersistEntityBackend val ~ BaseBackend backend
            => MonadIO m
            => val
            -> ReaderT backend m (Key val, val)
          insert' v = insert v >>= \k -> return (k, v)
      (p1k, p1) <- insert' $ Person "Mathias"   23 Nothing
      (p2k, p2) <- insert' $ Person "Norbert"   44 Nothing
      (p3k, _ ) <- insert' $ Person "Cassandra" 19 Nothing
      (_  , _ ) <- insert' $ Person "Thiago"    19 Nothing
      (a1k, a1) <- insert' $ Pet p1k "Rodolfo" Cat
      (a2k, a2) <- insert' $ Pet p1k "Zeno"    Cat
      (a3k, a3) <- insert' $ Pet p2k "Lhama"   Dog
      (_  , _ ) <- insert' $ Pet p3k "Abacate" Cat

      let runQuery
            :: (RawSql a, Functor m, MonadIO m)
            => Int
            -> ReaderT SqlBackend m [a]
          runQuery age =
            [sqlQQ|
                SELECT ??, ??
                FROM
                  ^{Person},
                  ^{Pet}
                WHERE ^{Person}.@{PersonAge} >= #{age}
                    AND ^{Pet}.@{PetOwnerId} = ^{Person}.@{PersonId}
                    ORDER BY ^{Person}.@{PersonName}
            |]

      ret <- runQuery 20
      liftIO $ ret @?= [ (Entity p1k p1, Entity a1k a1)
                       , (Entity p1k p1, Entity a2k a2)
                       , (Entity p2k p2, Entity a3k a3) ]
      ret2 <- runQuery 20
      liftIO $ ret2 @?= [ (Just (Entity p1k p1), Just (Entity a1k a1))
                        , (Just (Entity p1k p1), Just (Entity a2k a2))
                        , (Just (Entity p2k p2), Just (Entity a3k a3)) ]
      ret3 <- runQuery 20
      liftIO $ ret3 @?= [ Just (Entity p1k p1, Entity a1k a1)
                        , Just (Entity p1k p1, Entity a2k a2)
                        , Just (Entity p2k p2, Entity a3k a3) ]

  it "sqlQQ/order-proof" $ db $ do
      let p1 = Person "Zacarias" 93 Nothing
      p1k <- insert p1

      let runQuery
            :: (RawSql a, Functor m, MonadIO m)
            => ReaderT SqlBackend m [a]
          runQuery = [sqlQQ| SELECT ?? FROM ^{Person} |]
      ret1 <- runQuery
      ret2 <- runQuery :: (MonadIO m, Functor m) => SqlPersistT m [Entity (ReverseFieldOrder Person)]
      liftIO $ ret1 @?= [Entity p1k p1]
      liftIO $ ret2 @?= [Entity (RFOKey $ unPersonKey p1k) (RFO p1)]

  it "sqlQQ/OUTER JOIN" $ db $ do
      let insert' :: (PersistStore backend, PersistEntity val, PersistEntityBackend val ~ BaseBackend backend, MonadIO m)
                  => val -> ReaderT backend m (Key val, val)
          insert' v = insert v >>= \k -> return (k, v)
      (p1k, p1) <- insert' $ Person "Mathias"   23 Nothing
      (p2k, p2) <- insert' $ Person "Norbert"   44 Nothing
      (a1k, a1) <- insert' $ Pet p1k "Rodolfo" Cat
      (a2k, a2) <- insert' $ Pet p1k "Zeno"    Cat
      ret <- [sqlQQ|
        SELECT ??, ??
        FROM ^{Person}
        LEFT OUTER JOIN ^{Pet}
            ON ^{Person}.@{PersonId} = ^{Pet}.@{PetOwnerId}
        ORDER BY ^{Person}.@{PersonName}
      |]
      liftIO $ ret @?= [ (Entity p1k p1, Just (Entity a1k a1))
                       , (Entity p1k p1, Just (Entity a2k a2))
                       , (Entity p2k p2, Nothing) ]

  it "commit/rollback" (caseCommitRollback >> runResourceT (runConn cleanDB))

#ifndef WITH_MYSQL
#  ifndef WITH_POSTGRESQL
#    ifndef WITH_NOSQL
  it "afterException" $ db $ do
    let catcher :: Monad m => SomeException -> m ()
        catcher _ = return ()
    _ <- insert $ Person "A" 0 Nothing
    _ <- insert_ (Person "A" 1 Nothing) `catch` catcher
    _ <- insert $ Person "B" 0 Nothing
    return ()
#    endif
#  endif
#endif


#ifndef WITH_NOSQL
  it "mpsNoPrefix" $ db $ do
    deleteWhere ([] :: [Filter NoPrefix2])
    deleteWhere ([] :: [Filter NoPrefix1])
    np1a <- insert $ NoPrefix1 1
    update np1a [SomeFieldName =. 2]
    np1b <- insert $ NoPrefix1 3
    np2 <- insert $ NoPrefix2 4 np1a
    update np2 [UnprefixedRef =. np1b, SomeOtherFieldName =. 5]

    mnp1a <- get np1a
    liftIO $ mnp1a @?= Just (NoPrefix1 2)
    liftIO $ fmap someFieldName mnp1a @?= Just 2
    mnp2 <- get np2
    liftIO $ fmap unprefixedRef mnp2 @?= Just np1b
    liftIO $ fmap someOtherFieldName mnp2 @?= Just 5

    insert_ $ UnprefixedLeftSum 5
    insert_ $ UnprefixedRightSum "Hello"

  it "IsSqlKey instance" $ db $ do
    let p = Person "Alice" 30 Nothing
    key@(PersonKey (SqlBackendKey i)) <- insert p
    liftIO $ fromSqlKey key `shouldBe` (i :: Int64)
    mp <- get $ toSqlKey i
    liftIO $ mp `shouldBe` Just p
#endif

  describe "strictness" $ do
    it "bang" $ (return $! Strict (error "foo") 5 5) `shouldThrow` anyErrorCall
    it "tilde" $ void (return $! Strict 5 (error "foo") 5 :: IO Strict)
    it "blank" $ (return $! Strict 5 5 (error "foo")) `shouldThrow` anyErrorCall

#ifdef WITH_POSTGRESQL
  describe "rawSql/array_agg" $ do
    let runArrayAggTest dbField expected = db $ do
          void $ insertMany
            [ UserPT "a" $ Just "b"
            , UserPT "c" $ Just "d"
            , UserPT "e"   Nothing
            , UserPT "g" $ Just "h" ]
          escape <- ((. DBName) . connEscapeName) `fmap` ask
          let query = T.concat [ "SELECT array_agg(", escape dbField, ") "
                               , "FROM ", escape "UserPT"
                               ]
          [Single xs] <- rawSql query []
          liftIO $ sort xs @?= expected

    it "works for [Text]"       $ runArrayAggTest "ident"    ["a", "c", "e", "g" :: Text]
    it "works for [Maybe Text]" $ runArrayAggTest "password" [Nothing, Just "b", Just "d", Just "h" :: Maybe Text]
#endif

-- | Reverses the order of the fields of an entity.  Used to test
-- @??@ placeholders of 'rawSql'.
newtype ReverseFieldOrder a = RFO {unRFO :: a} deriving (Eq, Show)
instance ToJSON (Key (ReverseFieldOrder a))   where toJSON = error "ReverseFieldOrder"
instance FromJSON (Key (ReverseFieldOrder a)) where parseJSON = error "ReverseFieldOrder"
instance (PersistEntity a) => PersistEntity (ReverseFieldOrder a) where
    type PersistEntityBackend (ReverseFieldOrder a) = PersistEntityBackend a

    newtype Key (ReverseFieldOrder a) = RFOKey { unRFOKey :: BackendKey SqlBackend } deriving (Show, Read, Eq, Ord, PersistField, PersistFieldSql)
    keyFromValues = fmap RFOKey . fromPersistValue . head
    keyToValues   = (:[]) . toPersistValue . unRFOKey

    entityDef = revFields . entityDef . liftM unRFO
        where
          revFields ed = ed { entityFields = reverse (entityFields ed) }

    toPersistFields = reverse . toPersistFields . unRFO
    newtype EntityField (ReverseFieldOrder a) b = EFRFO {unEFRFO :: EntityField a b}
    persistFieldDef = persistFieldDef . unEFRFO
    fromPersistValues = fmap RFO . fromPersistValues . reverse

    newtype Unique      (ReverseFieldOrder a)   = URFO  {unURFO  :: Unique      a  }
    persistUniqueToFieldNames = reverse . persistUniqueToFieldNames . unURFO
    persistUniqueToValues = reverse . persistUniqueToValues . unURFO
    persistUniqueKeys = map URFO . reverse . persistUniqueKeys . unRFO

    persistIdField = error "ReverseFieldOrder.persistIdField"
    fieldLens = error "ReverseFieldOrder.fieldLens"

caseCommitRollback :: Assertion
caseCommitRollback = db $ do
    let filt :: [Filter Person1]
        filt = []

    let p = Person1 "foo" 0

    _ <- insert p
    _ <- insert p
    _ <- insert p

    c1 <- count filt
    c1 @== 3

    transactionSave
    c2 <- count filt
    c2 @== 3

    _ <- insert p
    transactionUndo
    c3 <- count filt
    c3 @== 3

    _ <- insert p
    transactionSave
    _ <- insert p
    _ <- insert p
    transactionUndo
    c4 <- count filt
    c4 @== 4

#endif

-- Test proper polymorphism
_polymorphic :: (MonadIO m, PersistQuery backend, BaseBackend backend ~ PersistEntityBackend Pet) => ReaderT backend m ()
_polymorphic = do
    ((Entity id' _):_) <- selectList [] [LimitTo 1]
    _ <- selectList [PetOwnerId ==. id'] []
    _ <- insert $ Pet id' "foo" Cat
    return ()

-- Some lens stuff
type ASetter s t a b = (a -> Identity b) -> s -> Identity t

set :: ASetter s t a b -> b -> s -> t
set l b = runIdentity . (l (\_ -> Identity b))

type Getting r s t a b = (a -> Constant r b) -> s -> Constant r t

view :: s -> Getting a s t a b -> a
view s l = getConstant (l Constant s)<|MERGE_RESOLUTION|>--- conflicted
+++ resolved
@@ -26,10 +26,7 @@
 import Data.Functor.Constant
 import Data.Maybe (fromJust)
 import qualified Data.HashMap.Lazy as M
-<<<<<<< HEAD
-=======
 import qualified Data.Map as Map
->>>>>>> b26bbf43
 import Test.HUnit hiding (Test)
 import Test.Hspec.Expectations ()
 import Test.Hspec.QuickCheck(prop)
