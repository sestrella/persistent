{-# LANGUAGE OverloadedStrings #-}
{-# LANGUAGE TypeFamilies #-}
{-# LANGUAGE CPP #-}
{-# LANGUAGE FlexibleContexts #-}
-- | A postgresql backend for persistent.
module Database.Persist.Postgresql
    ( withPostgresqlPool
    , withPostgresqlConn
    , module Database.Persist
    , module Database.Persist.GenericSql
    , PostgresConf (..)

      -- Re-export form @postgresql-simple@
    , PG.ConnectInfo(..)
    ) where

import Database.Persist
import Database.Persist.Store
import Database.Persist.GenericSql hiding (Key(..))
import Database.Persist.GenericSql.Internal
import Database.Persist.EntityDef

import qualified Database.PostgreSQL.Simple as PG
import qualified Database.PostgreSQL.Simple.BuiltinTypes as PG
import qualified Database.PostgreSQL.Simple.Internal as PG
import qualified Database.PostgreSQL.Simple.Param as PG
import qualified Database.PostgreSQL.Simple.Result as PG
import qualified Database.PostgreSQL.Simple.Types as PG

import qualified Database.PostgreSQL.LibPQ as LibPQ

import Control.Concurrent.MVar (withMVar)
import Control.Exception (SomeException, throw)
import Control.Monad.IO.Class (MonadIO (..))
import Data.List (intercalate)
import Data.IORef
import qualified Data.Map as Map
import Data.Either (partitionEithers)
import Control.Arrow
import Data.List (sort, groupBy)
import Data.Function (on)
import qualified Data.Conduit as C
import qualified Data.Conduit.List as CL

import Data.ByteString (ByteString)
import qualified Data.ByteString.Char8 as B8
import qualified Data.Text as T
import qualified Data.Text.Encoding as T
-- import Data.Time.LocalTime (localTimeToUTC, utc)
import Data.Text (Text, pack)
import Data.Aeson
import Control.Monad (forM, mzero)

withPostgresqlPool :: C.ResourceIO m
                   => PG.ConnectInfo
                   -> Int -- ^ number of connections to open
                   -> (ConnectionPool -> m a) -> m a
withPostgresqlPool ci = withSqlPool $ open' ci

withPostgresqlConn :: C.ResourceIO m => PG.ConnectInfo -> (Connection -> m a) -> m a
withPostgresqlConn = withSqlConn . open'

open' :: PG.ConnectInfo -> IO Connection
open' ci = do
    conn <- PG.connect ci
    smap <- newIORef $ Map.empty
    return Connection
        { prepare    = prepare' conn
        , stmtMap    = smap
        , insertSql  = insertSql'
        , close      = PG.close conn
        , migrateSql = migrate'
        , begin      = const $ PG.begin    conn
        , commitC    = const $ PG.commit   conn
        , rollbackC  = const $ PG.rollback conn
        , escapeName = escape
        , noLimit    = "LIMIT ALL"
        }

prepare' :: PG.Connection -> Text -> IO Statement
prepare' conn sql = do
    let query = PG.Query (T.encodeUtf8 sql)
    return Statement
        { finalize = return ()
        , reset = return ()
        , execute = execute' conn query
        , withStmt = withStmt' conn query
        }

insertSql' :: DBName -> [DBName] -> Either Text (Text, Text)
insertSql' t cols = Left $ pack $ concat
    [ "INSERT INTO "
    , T.unpack $ escape t
    , "("
    , intercalate "," $ map (T.unpack . escape) cols
    , ") VALUES("
    , intercalate "," (map (const "?") cols)
    , ") RETURNING id"
    ]

execute' :: PG.Connection -> PG.Query -> [PersistValue] -> IO ()
execute' conn query vals = do
    _ <- PG.execute conn query (map P vals)
    return ()

withStmt' :: C.ResourceIO m
          => PG.Connection
          -> PG.Query
          -> [PersistValue]
          -> C.Source m [PersistValue]
withStmt' conn query vals = C.sourceIO (liftIO   openS )
                                       (liftIO . closeS)
                                       (liftIO . pullS )
  where
    openS = do
      -- Construct raw query
      rawquery <- PG.formatQuery conn query (map P vals)

      -- Take raw connection
      withMVar (PG.connectionHandle conn) $ \mrawconn ->
        case mrawconn of
          Nothing -> fail "Postgresql.withStmt': closed connection"
          Just rawconn -> do
            -- Execute query
            mret <- LibPQ.exec rawconn rawquery
            case mret of
              Nothing -> do
                merr <- LibPQ.errorMessage rawconn
                fail $ case merr of
                         Nothing -> "Postgresql.withStmt': unknown error"
                         Just e  -> "Postgresql.withStmt': " ++ B8.unpack e
              Just ret -> do
                -- Get number and type of columns
                LibPQ.Col cols <- LibPQ.nfields ret
                getters <- forM [0..cols-1] $ \i -> do
                  let col = LibPQ.Col i
                  oid <- LibPQ.ftype ret col
                  case PG.oid2builtin oid of
                    Nothing -> fail $ "Postgresql.withStmt': could not " ++
                                      "recognize Oid of column " ++
                                      show i ++ " (counting from zero)"
                    Just bt -> return $ getGetter bt $
                               PG.Field ret col $
                               PG.builtin2typname bt
                -- Ready to go!
                rowRef   <- newIORef (LibPQ.Row 0)
                rowCount <- LibPQ.ntuples ret
                return (ret, rowRef, rowCount, getters)

    closeS (ret, _, _, _) = LibPQ.unsafeFreeResult ret

    pullS (ret, rowRef, rowCount, getters) = do
        row <- atomicModifyIORef rowRef (\r -> (r+1, r))
        if row == rowCount
           then return C.Closed
           else fmap C.Open $ forM (zip getters [0..]) $ \(getter, col) -> do
                                mbs <- LibPQ.getvalue' ret row col
                                case mbs of
                                  Nothing -> return PersistNull
                                  Just bs -> bs `seq` case getter mbs of
                                                        Left exc -> throw exc
                                                        Right v  -> return v

-- | Avoid orphan instances.
newtype P = P PersistValue

instance PG.Param P where
    render (P (PersistText t))        = PG.render t
    render (P (PersistByteString bs)) = PG.render bs
    render (P (PersistInt64 i))       = PG.render i
    render (P (PersistDouble d))      = PG.render d
    render (P (PersistBool b))        = PG.render b
    render (P (PersistDay d))         = PG.render d
    render (P (PersistTimeOfDay t))   = PG.render t
    render (P (PersistUTCTime t))     = PG.render t
    render (P PersistNull)            = PG.render PG.Null
    render (P (PersistList _))        =
        error "Refusing to serialize a PersistList to a PostgreSQL value"
    render (P (PersistMap _))         =
        error "Refusing to serialize a PersistMap to a PostgreSQL value"
    render (P (PersistObjectId _))    =
        error "Refusing to serialize a PersistObjectId to a PostgreSQL value"

type Getter a = PG.Field -> Maybe ByteString -> Either SomeException a

convertPV :: PG.Result a => (a -> b) -> Getter b
convertPV f = (fmap f .) . PG.convert

-- FIXME: check if those are correct and complete.
getGetter :: PG.BuiltinType -> Getter PersistValue
getGetter PG.Bool    = convertPV PersistBool
getGetter PG.Bytea   = convertPV PersistByteString
getGetter PG.Char    = convertPV PersistText
getGetter PG.Name    = convertPV PersistText
getGetter PG.Int8    = convertPV PersistInt64
getGetter PG.Int2    = convertPV PersistInt64
getGetter PG.Int4    = convertPV PersistInt64
getGetter PG.Text    = convertPV PersistText
getGetter PG.Xml     = convertPV PersistText
getGetter PG.Float4  = convertPV PersistDouble
getGetter PG.Float8  = convertPV PersistDouble
getGetter PG.Abstime = convertPV PersistUTCTime
getGetter PG.Reltime = convertPV PersistUTCTime
getGetter PG.Money   = convertPV PersistDouble
getGetter PG.Bpchar  = convertPV PersistText
getGetter PG.Varchar = convertPV PersistText
-- getGetter PG.Date    = convertPV PersistDay       -- FIXME
-- getGetter PG.Time    = convertPV PersistTimeOfDay -- FIXME
getGetter PG.Bit     = convertPV PersistInt64
getGetter PG.Varbit  = convertPV PersistInt64
getGetter PG.Numeric = convertPV PersistInt64
getGetter PG.Void    = \_ _ -> Right PersistNull
getGetter other   = error $ "Postgresql.getGetter: type " ++
                            show other ++ " not supported."

migrate' :: PersistEntity val
         => [EntityDef]
         -> (Text -> IO Statement)
         -> val
         -> IO (Either [Text] [(Bool, Text)])
migrate' allDefs getter val = do
    let name = entityDB $ entityDef val
    old <- getColumns getter $ entityDef val
    case partitionEithers old of
        ([], old'') -> do
            let old' = partitionEithers old''
            let new = second (map udToPair) $ mkColumns allDefs val
            if null old
                then do
                    let addTable = AddTable $ concat
                            [ "CREATE TABLE "
                            , T.unpack $ escape name
                            , "("
                            , T.unpack $ escape $ entityID $ entityDef val
                            , " SERIAL PRIMARY KEY UNIQUE"
                            , concatMap (\x -> ',' : showColumn x) $ fst new
                            , ")"
                            ]
                    let rest = flip concatMap (snd new) $ \(uname, ucols) ->
                            [AlterTable name $ AddUniqueConstraint uname ucols]
                    return $ Right $ map showAlterDb $ addTable : rest
                else do
                    let (acs, ats) = getAlters new old'
                    let acs' = map (AlterColumn name) acs
                    let ats' = map (AlterTable name) ats
                    return $ Right $ map showAlterDb $ acs' ++ ats'
        (errs, _) -> return $ Left errs

data AlterColumn = Type SqlType | IsNull | NotNull | Add Column | Drop
                 | Default String | NoDefault | Update String
                 | AddReference DBName | DropReference DBName
type AlterColumn' = (DBName, AlterColumn)

data AlterTable = AddUniqueConstraint DBName [DBName]
                | DropConstraint DBName

data AlterDB = AddTable String
             | AlterColumn DBName AlterColumn'
             | AlterTable DBName AlterTable

-- | Returns all of the columns in the given table currently in the database.
getColumns :: (Text -> IO Statement)
           -> EntityDef
           -> IO [Either Text (Either Column (DBName, [DBName]))]
getColumns getter def = do
    stmt <- getter "SELECT column_name,is_nullable,udt_name,column_default FROM information_schema.columns WHERE table_name=? AND column_name <> ?"
    let vals =
            [ PersistText $ unDBName $ entityDB def
            , PersistText $ unDBName $ entityID def
            ]
    cs <- C.runResourceT $ withStmt stmt vals C.$$ helper
    stmt' <- getter
        "SELECT constraint_name, column_name FROM information_schema.constraint_column_usage WHERE table_name=? AND column_name <> ? ORDER BY constraint_name, column_name"
    us <- C.runResourceT $ withStmt stmt' vals C.$$ helperU
    return $ cs ++ us
  where
    getAll front = do
        x <- CL.head
        case x of
            Nothing -> return $ front []
            Just [PersistText con, PersistText col] ->
                getAll (front . (:) (con, col))
            Just _ -> getAll front -- FIXME error message?
    helperU = do
        rows <- getAll id
        return $ map (Right . Right . (DBName . fst . head &&& map (DBName . snd)))
               $ groupBy ((==) `on` fst) rows
    helper = do
        x <- CL.head
        case x of
            Nothing -> return []
            Just x' -> do
                col <- liftIO $ getColumn getter (entityDB def) x'
                let col' = case col of
                            Left e -> Left e
                            Right c -> Right $ Left c
                cols <- helper
                return $ col' : cols

getAlters :: ([Column], [(DBName, [DBName])])
          -> ([Column], [(DBName, [DBName])])
          -> ([AlterColumn'], [AlterTable])
getAlters (c1, u1) (c2, u2) =
    (getAltersC c1 c2, getAltersU u1 u2)
  where
    getAltersC [] old = map (\x -> (cName x, Drop)) old
    getAltersC (new:news) old =
        let (alters, old') = findAlters new old
         in alters ++ getAltersC news old'

    getAltersU :: [(DBName, [DBName])]
               -> [(DBName, [DBName])]
               -> [AlterTable]
    getAltersU [] old = map (DropConstraint . fst) old
    getAltersU ((name, cols):news) old =
        case lookup name old of
            Nothing -> AddUniqueConstraint name cols : getAltersU news old
            Just ocols ->
                let old' = filter (\(x, _) -> x /= name) old
                 in if sort cols == ocols
                        then getAltersU news old'
                        else  DropConstraint name
                            : AddUniqueConstraint name cols
                            : getAltersU news old'

getColumn :: (Text -> IO Statement)
          -> DBName -> [PersistValue]
          -> IO (Either Text Column)
getColumn getter tname [PersistText x, PersistText y, PersistText z, d] =
    case d' of
        Left s -> return $ Left s
        Right d'' ->
            case getType z of
                Left s -> return $ Left s
                Right t -> do
                    let cname = DBName x
                    ref <- getRef cname
                    return $ Right $ Column cname (y == "YES") t d'' ref
  where
    getRef cname = do
        let sql = pack $ concat
                [ "SELECT COUNT(*) FROM "
                , "information_schema.table_constraints "
                , "WHERE table_name=? "
                , "AND constraint_type='FOREIGN KEY' "
                , "AND constraint_name=?"
                ]
        let ref = refName tname cname
        stmt <- getter sql
        C.runResourceT $ withStmt stmt
                     [ PersistText $ unDBName tname
                     , PersistText $ unDBName ref
                     ] C.$$ do
            Just [PersistInt64 i] <- CL.head
            return $ if i == 0 then Nothing else Just (DBName "", ref)
    d' = case d of
            PersistNull   -> Right Nothing
            PersistText t -> Right $ Just t
            _ -> Left $ pack $ "Invalid default column: " ++ show d
    getType "int4"      = Right $ SqlInt32
    getType "int8"      = Right $ SqlInteger
    getType "varchar"   = Right $ SqlString
    getType "date"      = Right $ SqlDay
    getType "bool"      = Right $ SqlBool
    getType "timestamp" = Right $ SqlDayTime
<<<<<<< HEAD
    getType "float4"    = Right $ SqlReal
    getType "float8"    = Right $ SqlReal
    getType "bytea"     = Right $ SqlBlob
    getType a           = Left $ "Unknown type: " `T.append` a
=======
    getType "float4" = Right $ SqlReal
    getType "float8" = Right $ SqlReal
    getType "bytea" = Right $ SqlBlob
    getType "time" = Right $ SqlTime
    getType a = Left $ pack $ "Unknown type: " ++ a
>>>>>>> df2e35d8
getColumn _ _ x =
    return $ Left $ pack $ "Invalid result from information_schema: " ++ show x

findAlters :: Column -> [Column] -> ([AlterColumn'], [Column])
findAlters col@(Column name isNull type_ def ref) cols =
    case filter (\c -> cName c == name) cols of
        [] -> ([(name, Add col)], cols)
        Column _ isNull' type_' def' ref':_ ->
            let refDrop Nothing = []
                refDrop (Just (_, cname)) = [(name, DropReference cname)]
                refAdd Nothing = []
                refAdd (Just (tname, _)) = [(name, AddReference tname)]
                modRef =
                    if fmap snd ref == fmap snd ref'
                        then []
                        else refDrop ref' ++ refAdd ref
                modNull = case (isNull, isNull') of
                            (True, False) -> [(name, IsNull)]
                            (False, True) ->
                                let up = case def of
                                            Nothing -> id
                                            Just s -> (:) (name, Update $ T.unpack s)
                                 in up [(name, NotNull)]
                            _ -> []
                modType = if type_ == type_' then [] else [(name, Type type_)]
                modDef =
                    if def == def'
                        then []
                        else case def of
                                Nothing -> [(name, NoDefault)]
                                Just s -> [(name, Default $ T.unpack s)]
             in (modRef ++ modDef ++ modNull ++ modType,
                 filter (\c -> cName c /= name) cols)

showColumn :: Column -> String
showColumn (Column n nu t def ref) = concat
    [ T.unpack $ escape n
    , " "
    , showSqlType t
    , " "
    , if nu then "NULL" else "NOT NULL"
    , case def of
        Nothing -> ""
        Just s -> " DEFAULT " ++ T.unpack s
    , case ref of
        Nothing -> ""
        Just (s, _) -> " REFERENCES " ++ T.unpack (escape s)
    ]

showSqlType :: SqlType -> String
showSqlType SqlString = "VARCHAR"
showSqlType SqlInt32 = "INT4"
showSqlType SqlInteger = "INT8"
showSqlType SqlReal = "DOUBLE PRECISION"
showSqlType SqlDay = "DATE"
showSqlType SqlTime = "TIME"
showSqlType SqlDayTime = "TIMESTAMP"
showSqlType SqlBlob = "BYTEA"
showSqlType SqlBool = "BOOLEAN"

showAlterDb :: AlterDB -> (Bool, Text)
showAlterDb (AddTable s) = (False, pack s)
showAlterDb (AlterColumn t (c, ac)) =
    (isUnsafe ac, pack $ showAlter t (c, ac))
  where
    isUnsafe Drop = True
    isUnsafe _ = False
showAlterDb (AlterTable t at) = (False, pack $ showAlterTable t at)

showAlterTable :: DBName -> AlterTable -> String
showAlterTable table (AddUniqueConstraint cname cols) = concat
    [ "ALTER TABLE "
    , T.unpack $ escape table
    , " ADD CONSTRAINT "
    , T.unpack $ escape cname
    , " UNIQUE("
    , intercalate "," $ map (T.unpack . escape) cols
    , ")"
    ]
showAlterTable table (DropConstraint cname) = concat
    [ "ALTER TABLE "
    , T.unpack $ escape table
    , " DROP CONSTRAINT "
    , T.unpack $ escape cname
    ]

showAlter :: DBName -> AlterColumn' -> String
showAlter table (n, Type t) =
    concat
        [ "ALTER TABLE "
        , T.unpack $ escape table
        , " ALTER COLUMN "
        , T.unpack $ escape n
        , " TYPE "
        , showSqlType t
        ]
showAlter table (n, IsNull) =
    concat
        [ "ALTER TABLE "
        , T.unpack $ escape table
        , " ALTER COLUMN "
        , T.unpack $ escape n
        , " DROP NOT NULL"
        ]
showAlter table (n, NotNull) =
    concat
        [ "ALTER TABLE "
        , T.unpack $ escape table
        , " ALTER COLUMN "
        , T.unpack $ escape n
        , " SET NOT NULL"
        ]
showAlter table (_, Add col) =
    concat
        [ "ALTER TABLE "
        , T.unpack $ escape table
        , " ADD COLUMN "
        , showColumn col
        ]
showAlter table (n, Drop) =
    concat
        [ "ALTER TABLE "
        , T.unpack $ escape table
        , " DROP COLUMN "
        , T.unpack $ escape n
        ]
showAlter table (n, Default s) =
    concat
        [ "ALTER TABLE "
        , T.unpack $ escape table
        , " ALTER COLUMN "
        , T.unpack $ escape n
        , " SET DEFAULT "
        , s
        ]
showAlter table (n, NoDefault) = concat
    [ "ALTER TABLE "
    , T.unpack $ escape table
    , " ALTER COLUMN "
    , T.unpack $ escape n
    , " DROP DEFAULT"
    ]
showAlter table (n, Update s) = concat
    [ "UPDATE "
    , T.unpack $ escape table
    , " SET "
    , T.unpack $ escape n
    , "="
    , s
    , " WHERE "
    , T.unpack $ escape n
    , " IS NULL"
    ]
showAlter table (n, AddReference t2) = concat
    [ "ALTER TABLE "
    , T.unpack $ escape table
    , " ADD CONSTRAINT "
    , T.unpack $ escape $ refName table n
    , " FOREIGN KEY("
    , T.unpack $ escape n
    , ") REFERENCES "
    , T.unpack $ escape t2
    ]
showAlter table (_, DropReference cname) = concat
    [ "ALTER TABLE "
    , T.unpack (escape table)
    , " DROP CONSTRAINT "
    , T.unpack $ escape cname
    ]

escape :: DBName -> Text
escape (DBName s) =
    T.pack $ '"' : go (T.unpack s) ++ "\""
  where
    go "" = ""
    go ('"':xs) = "\"\"" ++ go xs
    go (x:xs) = x : go xs

-- | Information required to connect to a postgres database
data PostgresConf = PostgresConf
    { pgConnInfo :: PG.ConnectInfo
    , pgPoolSize :: Int
    }

instance PersistConfig PostgresConf where
    type PersistConfigBackend PostgresConf = SqlPersist
    type PersistConfigPool PostgresConf = ConnectionPool
    withPool (PostgresConf cs size) = withPostgresqlPool cs size
    runPool _ = runSqlPool
    loadConfig (Object o) = do
        database <- o .: "database"
        host     <- o .: "host"
        port     <- o .: "port"
        user     <- o .: "user"
        password <- o .: "password"
        pool     <- o .: "poolsize"
        let ci = PG.ConnectInfo
                   { PG.connectHost     = host
                   , PG.connectPort     = port
                   , PG.connectUser     = user
                   , PG.connectPassword = password
                   , PG.connectDatabase = database
                   }
        return $ PostgresConf ci pool
    loadConfig _ = mzero

refName :: DBName -> DBName -> DBName
refName (DBName table) (DBName column) =
    DBName $ T.concat [table, "_", column, "_fkey"]

udToPair :: UniqueDef -> (DBName, [DBName])
udToPair ud = (uniqueDBName ud, map snd $ uniqueFields ud)<|MERGE_RESOLUTION|>--- conflicted
+++ resolved
@@ -363,18 +363,11 @@
     getType "date"      = Right $ SqlDay
     getType "bool"      = Right $ SqlBool
     getType "timestamp" = Right $ SqlDayTime
-<<<<<<< HEAD
     getType "float4"    = Right $ SqlReal
     getType "float8"    = Right $ SqlReal
     getType "bytea"     = Right $ SqlBlob
+    getType "time"      = Right $ SqlTime
     getType a           = Left $ "Unknown type: " `T.append` a
-=======
-    getType "float4" = Right $ SqlReal
-    getType "float8" = Right $ SqlReal
-    getType "bytea" = Right $ SqlBlob
-    getType "time" = Right $ SqlTime
-    getType a = Left $ pack $ "Unknown type: " ++ a
->>>>>>> df2e35d8
 getColumn _ _ x =
     return $ Left $ pack $ "Invalid result from information_schema: " ++ show x
 
