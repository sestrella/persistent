--- conflicted
+++ resolved
@@ -1,13 +1,10 @@
-{-# LANGUAGE ConstraintKinds #-}
-<<<<<<< HEAD
 {-# LANGUAGE FlexibleContexts #-}
+{-# LANGUAGE LambdaCase #-}
 {-# LANGUAGE OverloadedStrings #-}
-=======
-{-# LANGUAGE LambdaCase #-}
->>>>>>> 70c9eba8
 {-# LANGUAGE RankNTypes #-}
 {-# LANGUAGE TypeFamilies #-}
 {-# OPTIONS_GHC -fno-warn-orphans #-}
+
 module Database.Persist.Sql.Orphan.PersistQuery
     ( deleteWhereCount
     , updateWhereCount
