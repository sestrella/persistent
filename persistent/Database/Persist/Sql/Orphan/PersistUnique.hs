{-# LANGUAGE OverloadedStrings #-}
{-# OPTIONS_GHC -fno-warn-orphans #-}
module Database.Persist.Sql.Orphan.PersistUnique () where

import Database.Persist
import Database.Persist.Sql.Types
import Database.Persist.Sql.Class
import Database.Persist.Sql.Raw
import Database.Persist.Sql.Orphan.PersistStore (withRawQuery)
import qualified Data.Text as T
import Data.Monoid ((<>))
import Control.Monad.Logger
import qualified Data.Conduit.List as CL
import Data.Conduit
<<<<<<< HEAD
import Control.Monad.Trans.Reader (ask)
=======
import Control.Monad.Trans.Resource (MonadResource)
>>>>>>> 97ba75d4

instance PersistUnique Connection where
    deleteBy uniq = do
        conn <- ask
        let sql' = sql conn
            vals = persistUniqueToValues uniq
        rawExecute sql' vals
      where
        t = entityDef $ dummyFromUnique uniq
        go = map snd . persistUniqueToFieldNames
        go' conn x = connEscapeName conn x <> "=?"
        sql conn = T.concat
            [ "DELETE FROM "
            , connEscapeName conn $ entityDB t
            , " WHERE "
            , T.intercalate " AND " $ map (go' conn) $ go uniq
            ]

    getBy uniq = do
        conn <- ask
        let flds = map (connEscapeName conn . fieldDB) (entityFields t)
        let cols = case entityPrimary t of
                     Just _ -> T.intercalate "," flds
                     Nothing -> T.intercalate "," $ (connEscapeName conn $ entityID t) : flds
        let sql = T.concat
                [ "SELECT "
                , cols
                , " FROM "
                , connEscapeName conn $ entityDB t
                , " WHERE "
                , sqlClause conn
                ]
            vals' = persistUniqueToValues uniq
        withRawQuery sql vals' $ do
            row <- CL.head
            case row of
                Nothing -> return Nothing
                Just (PersistInt64 k:vals) ->
                    case fromPersistValues vals of
                        Left s -> error $ T.unpack s
                        Right x -> return $ Just (Entity (Key $ PersistInt64 k) x)
                Just (PersistDouble k:vals) ->   -- oracle
                    case fromPersistValues vals of
                        Left s -> error $ T.unpack s
                        Right x -> return $ Just (Entity (Key $ PersistInt64 $ truncate k) x)
                Just xs -> error $ "Database.Persist.GenericSql: Bad list in getBy xs="++show xs
      where
        sqlClause conn =
            T.intercalate " AND " $ map (go conn) $ toFieldNames' uniq
        go conn x = connEscapeName conn x <> "=?"
        t = entityDef $ dummyFromUnique uniq
        toFieldNames' = map snd . persistUniqueToFieldNames

dummyFromUnique :: Unique v -> Maybe v
dummyFromUnique _ = Nothing<|MERGE_RESOLUTION|>--- conflicted
+++ resolved
@@ -12,11 +12,8 @@
 import Control.Monad.Logger
 import qualified Data.Conduit.List as CL
 import Data.Conduit
-<<<<<<< HEAD
 import Control.Monad.Trans.Reader (ask)
-=======
 import Control.Monad.Trans.Resource (MonadResource)
->>>>>>> 97ba75d4
 
 instance PersistUnique Connection where
     deleteBy uniq = do
