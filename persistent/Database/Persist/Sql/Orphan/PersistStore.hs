--- conflicted
+++ resolved
@@ -18,9 +18,9 @@
 import Data.ByteString.Char8 (readInteger)
 import Data.Maybe (isJust)
 import Data.List (find)
-<<<<<<< HEAD
 import Control.Monad.Trans.Reader (ReaderT, ask)
 import Control.Monad.Trans.Resource (with)
+import Control.Monad.Trans.Resource (MonadResource)
 
 withRawQuery :: MonadIO m
              => Text
@@ -32,12 +32,6 @@
     liftIO $ with srcRes (C.$$ sink)
 
 instance PersistStore Connection where
-=======
-import Control.Monad.Trans.Resource (MonadResource)
-
-instance (MonadResource m, MonadLogger m) => PersistStore (SqlPersistT m) where
-    type PersistMonadBackend (SqlPersistT m) = SqlBackend
->>>>>>> 97ba75d4
     insert val = do
         conn <- ask
         let esql = connInsertSql conn t vals
