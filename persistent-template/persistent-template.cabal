name:            persistent-template
<<<<<<< HEAD
version:         2.0.0
=======
version:         1.3.1.3
>>>>>>> 97ba75d4
license:         MIT
license-file:    LICENSE
author:          Michael Snoyman <michael@snoyman.com>
maintainer:      Michael Snoyman <michael@snoyman.com>
synopsis:        Type-safe, non-relational, multi-backend persistence.
description:     This library provides just the general interface and helper functions. You must use a specific backend in order to make this useful.
category:        Database, Yesod
stability:       Stable
cabal-version:   >= 1.8
build-type:      Simple
homepage:        http://www.yesodweb.com/book/persistent
bug-reports:     https://github.com/yesodweb/persistent/issues
extra-source-files: test/main.hs

library
    build-depends:   base                     >= 4         && < 5
                   , template-haskell
                   , persistent               >= 2.0       && < 2.1
                   , monad-control            >= 0.2       && < 0.4
                   , text                     >= 0.5
                   , transformers             >= 0.2       && < 0.4
                   , containers
                   , aeson
                   , monad-logger
                   , unordered-containers
    exposed-modules: Database.Persist.TH
    ghc-options:     -Wall
    if impl(ghc >= 7.4)
       cpp-options: -DGHC_7_4

test-suite test
    type:          exitcode-stdio-1.0
    main-is:       main.hs
    hs-source-dirs: test

    build-depends:   base >= 4 && < 5
                   , persistent-template
                   , aeson
                   , hspec >= 1.3
                   , text
                   , persistent
                   , bytestring
                   , QuickCheck
                   , transformers

source-repository head
  type:     git
  location: git://github.com/yesodweb/persistent.git<|MERGE_RESOLUTION|>--- conflicted
+++ resolved
@@ -1,9 +1,5 @@
 name:            persistent-template
-<<<<<<< HEAD
 version:         2.0.0
-=======
-version:         1.3.1.3
->>>>>>> 97ba75d4
 license:         MIT
 license-file:    LICENSE
 author:          Michael Snoyman <michael@snoyman.com>
