--- conflicted
+++ resolved
@@ -536,22 +536,12 @@
 --parseType "mediumblob" = SqlBlob
 --parseType "longblob"   = SqlBlob
 -- Time-related
-<<<<<<< HEAD
-parseType "time"       = return SqlTime
-parseType "datetime"   = return SqlDayTime
-parseType "timestamp"  = return SqlDayTime -- ^ FIXME should this be removed entirely?
-parseType "date"       = return SqlDay
-parseType "newdate"    = return SqlDay
-parseType "year"       = return SqlDay
-=======
 parseType "time"       = SqlTime
 parseType "datetime"   = SqlDayTime
 --parseType "timestamp"  = SqlDayTime
 parseType "date"       = SqlDay
 --parseType "newdate"    = SqlDay
 --parseType "year"       = SqlDay
->>>>>>> 6e98499b
--- Other
 -}
 parseType b            = SqlOther $ T.decodeUtf8 b
 
@@ -655,28 +645,11 @@
             -> Maybe Integer -- ^ @maxlen@
             -> Bool -- ^ include character set information?
             -> String
-<<<<<<< HEAD
-showSqlType SqlBlob    Nothing    = "BLOB"
-showSqlType SqlBlob    (Just i)   = "VARBINARY(" ++ show i ++ ")"
-showSqlType SqlBool    _          = "TINYINT(1)"
-showSqlType SqlDay     _          = "DATE"
-showSqlType SqlDayTime _          = "DATETIME"
-showSqlType SqlInt32   _          = "INT"
-showSqlType SqlInt64   _          = "BIGINT"
-showSqlType SqlReal    _          = "DOUBLE PRECISION"
-showSqlType (SqlNumeric s prec) _ = "NUMERIC(" ++ show s ++ "," ++ show prec ++ ")"
-showSqlType SqlString  Nothing    = "TEXT CHARACTER SET utf8"
-showSqlType SqlString  (Just i)   = "VARCHAR(" ++ show i ++ ") CHARACTER SET utf8"
-showSqlType SqlTime    _          = "TIME"
-showSqlType (SqlOther t) _        = T.unpack t
-=======
 showSqlType SqlBlob    Nothing    _     = "BLOB"
 showSqlType SqlBlob    (Just i)   _     = "VARBINARY(" ++ show i ++ ")"
 showSqlType SqlBool    _          _     = "TINYINT(1)"
 showSqlType SqlDay     _          _     = "DATE"
 showSqlType SqlDayTime _          _     = "DATETIME"
-showSqlType SqlDayTimeZoned _     True  = "VARCHAR(50) CHARACTER SET utf8"
-showSqlType SqlDayTimeZoned _     False = "VARCHAR(50)"
 showSqlType SqlInt32   _          _     = "INT(11)"
 showSqlType SqlInt64   _          _     = "BIGINT"
 showSqlType SqlReal    _          _     = "DOUBLE"
@@ -687,7 +660,6 @@
 showSqlType SqlString  (Just i)   False = "VARCHAR(" ++ show i ++ ")"
 showSqlType SqlTime    _          _     = "TIME"
 showSqlType (SqlOther t) _        _     = T.unpack t
->>>>>>> 6e98499b
 
 -- | Render an action that must be done on the database.
 showAlterDb :: AlterDB -> (Bool, Text)
